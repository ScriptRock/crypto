// Copyright 2011 The Go Authors. All rights reserved.
// Use of this source code is governed by a BSD-style
// license that can be found in the LICENSE file.

package ssh

import (
	"crypto"
	"crypto/rand"
	"fmt"
	"io"
	"math"
	"sync"

	_ "crypto/sha1"
	_ "crypto/sha256"
	_ "crypto/sha512"
)

// These are string constants in the SSH protocol.
const (
	compressionNone = "none"
	serviceUserAuth = "ssh-userauth"
	serviceSSH      = "ssh-connection"
)

// supportedCiphers specifies the supported ciphers in preference order.
var defaultSupportedCiphers = []string{
	"aes128-ctr", "aes192-ctr", "aes256-ctr",
	"aes128-gcm@openssh.com",
	"arcfour256", "arcfour128",
}
var discouragedSupportedCiphers = []string{
	"aes128-cbc", "aes192-cbc", "aes256-cbc", "3des-cbc",
}
var supportedCiphers = append(defaultSupportedCiphers, discouragedSupportedCiphers...)

func AllSupportedCiphers() []string {
	return append(supportedCiphers)
}

// supportedKexAlgos specifies the supported key-exchange algorithms in
// preference order.
var supportedKexAlgos = []string{
	kexAlgoCurve25519SHA256,
	// P384 and P521 are not constant-time yet, but since we don't
	// reuse ephemeral keys, using them for ECDH should be OK.
	kexAlgoECDH256, kexAlgoECDH384, kexAlgoECDH521,
	kexAlgoDH14SHA1, kexAlgoDH1SHA1,
}

// supportedHostKeyAlgos specifies the supported host-key algorithms (i.e. methods
// of authenticating servers) in preference order.
var supportedHostKeyAlgos = []string{
	CertAlgoRSAv01, CertAlgoDSAv01, CertAlgoECDSA256v01,
	CertAlgoECDSA384v01, CertAlgoECDSA521v01, CertAlgoED25519v01,

	KeyAlgoECDSA256, KeyAlgoECDSA384, KeyAlgoECDSA521,
	KeyAlgoRSA, KeyAlgoDSA,

	KeyAlgoED25519,
}

// supportedMACs specifies a default set of MAC algorithms in preference order.
// This is based on RFC 4253, section 6.4
var supportedMACs = []string{
<<<<<<< HEAD
	"hmac-sha2-512", "hmac-sha2-256", "hmac-sha1", "hmac-sha1-96", "hmac-md5",
=======
	"hmac-sha2-256-etm@openssh.com", "hmac-sha2-256", "hmac-sha1", "hmac-sha1-96",
>>>>>>> e7ba8268
}

var supportedCompressions = []string{compressionNone}

// hashFuncs keeps the mapping of supported algorithms to their respective
// hashes needed for signature verification.
var hashFuncs = map[string]crypto.Hash{
	KeyAlgoRSA:          crypto.SHA1,
	KeyAlgoDSA:          crypto.SHA1,
	KeyAlgoECDSA256:     crypto.SHA256,
	KeyAlgoECDSA384:     crypto.SHA384,
	KeyAlgoECDSA521:     crypto.SHA512,
	CertAlgoRSAv01:      crypto.SHA1,
	CertAlgoDSAv01:      crypto.SHA1,
	CertAlgoECDSA256v01: crypto.SHA256,
	CertAlgoECDSA384v01: crypto.SHA384,
	CertAlgoECDSA521v01: crypto.SHA512,
}

// unexpectedMessageError results when the SSH message that we received didn't
// match what we wanted.
func unexpectedMessageError(expected, got uint8) error {
	return fmt.Errorf("ssh: unexpected message type %d (expected %d)", got, expected)
}

// parseError results from a malformed SSH message.
func parseError(tag uint8) error {
	return fmt.Errorf("ssh: parse error in message type %d", tag)
}

func findCommon(what string, client []string, server []string) (common string, err error) {
	for _, c := range client {
		for _, s := range server {
			if c == s {
				return c, nil
			}
		}
	}
	return "", fmt.Errorf("ssh: no common algorithm for %s; client offered: %v, server offered: %v", what, client, server)
}

type directionAlgorithms struct {
	Cipher      string
	MAC         string
	Compression string
}

// rekeyBytes returns a rekeying intervals in bytes.
func (a *directionAlgorithms) rekeyBytes() int64 {
	// According to RFC4344 block ciphers should rekey after
	// 2^(BLOCKSIZE/4) blocks. For all AES flavors BLOCKSIZE is
	// 128.
	switch a.Cipher {
	case "aes128-ctr", "aes192-ctr", "aes256-ctr", gcmCipherID, aes128cbcID:
		return 16 * (1 << 32)

	}

	// For others, stick with RFC4253 recommendation to rekey after 1 Gb of data.
	return 1 << 30
}

type algorithms struct {
	kex     string
	hostKey string
	w       directionAlgorithms
	r       directionAlgorithms
}

func findAgreedAlgorithms(clientKexInit, serverKexInit *kexInitMsg) (algs *algorithms, err error) {
	result := &algorithms{}

	result.kex, err = findCommon("key exchange", clientKexInit.KexAlgos, serverKexInit.KexAlgos)
	if err != nil {
		return
	}

	result.hostKey, err = findCommon("host key", clientKexInit.ServerHostKeyAlgos, serverKexInit.ServerHostKeyAlgos)
	if err != nil {
		return
	}

	result.w.Cipher, err = findCommon("client to server cipher", clientKexInit.CiphersClientServer, serverKexInit.CiphersClientServer)
	if err != nil {
		return
	}

	result.r.Cipher, err = findCommon("server to client cipher", clientKexInit.CiphersServerClient, serverKexInit.CiphersServerClient)
	if err != nil {
		return
	}

	result.w.MAC, err = findCommon("client to server MAC", clientKexInit.MACsClientServer, serverKexInit.MACsClientServer)
	if err != nil {
		return
	}

	result.r.MAC, err = findCommon("server to client MAC", clientKexInit.MACsServerClient, serverKexInit.MACsServerClient)
	if err != nil {
		return
	}

	result.w.Compression, err = findCommon("client to server compression", clientKexInit.CompressionClientServer, serverKexInit.CompressionClientServer)
	if err != nil {
		return
	}

	result.r.Compression, err = findCommon("server to client compression", clientKexInit.CompressionServerClient, serverKexInit.CompressionServerClient)
	if err != nil {
		return
	}

	return result, nil
}

// If rekeythreshold is too small, we can't make any progress sending
// stuff.
const minRekeyThreshold uint64 = 256

// Config contains configuration data common to both ServerConfig and
// ClientConfig.
type Config struct {
	// Rand provides the source of entropy for cryptographic
	// primitives. If Rand is nil, the cryptographic random reader
	// in package crypto/rand will be used.
	Rand io.Reader

	// The maximum number of bytes sent or received after which a
	// new key is negotiated. It must be at least 256. If
	// unspecified, a size suitable for the chosen cipher is used.
	RekeyThreshold uint64

	// The allowed key exchanges algorithms. If unspecified then a
	// default set of algorithms is used.
	KeyExchanges []string

	// The allowed cipher algorithms. If unspecified then a sensible
	// default is used.
	Ciphers []string

	// The allowed MAC algorithms. If unspecified then a sensible default
	// is used.
	MACs []string
}

// SetDefaults sets sensible values for unset fields in config. This is
// exported for testing: Configs passed to SSH functions are copied and have
// default values set automatically.
func (c *Config) SetDefaults() {
	if c.Rand == nil {
		c.Rand = rand.Reader
	}
	if c.Ciphers == nil {
		c.Ciphers = defaultSupportedCiphers
	}
	var ciphers []string
	for _, c := range c.Ciphers {
		if cipherModes[c] != nil {
			// reject the cipher if we have no cipherModes definition
			ciphers = append(ciphers, c)
		}
	}
	c.Ciphers = ciphers

	if c.KeyExchanges == nil {
		c.KeyExchanges = supportedKexAlgos
	}

	if c.MACs == nil {
		c.MACs = supportedMACs
	}

	if c.RekeyThreshold == 0 {
		// cipher specific default
	} else if c.RekeyThreshold < minRekeyThreshold {
		c.RekeyThreshold = minRekeyThreshold
	} else if c.RekeyThreshold >= math.MaxInt64 {
		// Avoid weirdness if somebody uses -1 as a threshold.
		c.RekeyThreshold = math.MaxInt64
	}
}

// buildDataSignedForAuth returns the data that is signed in order to prove
// possession of a private key. See RFC 4252, section 7.
func buildDataSignedForAuth(sessionId []byte, req userAuthRequestMsg, algo, pubKey []byte) []byte {
	data := struct {
		Session []byte
		Type    byte
		User    string
		Service string
		Method  string
		Sign    bool
		Algo    []byte
		PubKey  []byte
	}{
		sessionId,
		msgUserAuthRequest,
		req.User,
		req.Service,
		req.Method,
		true,
		algo,
		pubKey,
	}
	return Marshal(data)
}

func appendU16(buf []byte, n uint16) []byte {
	return append(buf, byte(n>>8), byte(n))
}

func appendU32(buf []byte, n uint32) []byte {
	return append(buf, byte(n>>24), byte(n>>16), byte(n>>8), byte(n))
}

func appendU64(buf []byte, n uint64) []byte {
	return append(buf,
		byte(n>>56), byte(n>>48), byte(n>>40), byte(n>>32),
		byte(n>>24), byte(n>>16), byte(n>>8), byte(n))
}

func appendInt(buf []byte, n int) []byte {
	return appendU32(buf, uint32(n))
}

func appendString(buf []byte, s string) []byte {
	buf = appendU32(buf, uint32(len(s)))
	buf = append(buf, s...)
	return buf
}

func appendBool(buf []byte, b bool) []byte {
	if b {
		return append(buf, 1)
	}
	return append(buf, 0)
}

// newCond is a helper to hide the fact that there is no usable zero
// value for sync.Cond.
func newCond() *sync.Cond { return sync.NewCond(new(sync.Mutex)) }

// window represents the buffer available to clients
// wishing to write to a channel.
type window struct {
	*sync.Cond
	win          uint32 // RFC 4254 5.2 says the window size can grow to 2^32-1
	writeWaiters int
	closed       bool
}

// add adds win to the amount of window available
// for consumers.
func (w *window) add(win uint32) bool {
	// a zero sized window adjust is a noop.
	if win == 0 {
		return true
	}
	w.L.Lock()
	if w.win+win < win {
		w.L.Unlock()
		return false
	}
	w.win += win
	// It is unusual that multiple goroutines would be attempting to reserve
	// window space, but not guaranteed. Use broadcast to notify all waiters
	// that additional window is available.
	w.Broadcast()
	w.L.Unlock()
	return true
}

// close sets the window to closed, so all reservations fail
// immediately.
func (w *window) close() {
	w.L.Lock()
	w.closed = true
	w.Broadcast()
	w.L.Unlock()
}

// reserve reserves win from the available window capacity.
// If no capacity remains, reserve will block. reserve may
// return less than requested.
func (w *window) reserve(win uint32) (uint32, error) {
	var err error
	w.L.Lock()
	w.writeWaiters++
	w.Broadcast()
	for w.win == 0 && !w.closed {
		w.Wait()
	}
	w.writeWaiters--
	if w.win < win {
		win = w.win
	}
	w.win -= win
	if w.closed {
		err = io.EOF
	}
	w.L.Unlock()
	return win, err
}

// waitWriterBlocked waits until some goroutine is blocked for further
// writes. It is used in tests only.
func (w *window) waitWriterBlocked() {
	w.Cond.L.Lock()
	for w.writeWaiters == 0 {
		w.Cond.Wait()
	}
	w.Cond.L.Unlock()
}<|MERGE_RESOLUTION|>--- conflicted
+++ resolved
@@ -64,11 +64,7 @@
 // supportedMACs specifies a default set of MAC algorithms in preference order.
 // This is based on RFC 4253, section 6.4
 var supportedMACs = []string{
-<<<<<<< HEAD
-	"hmac-sha2-512", "hmac-sha2-256", "hmac-sha1", "hmac-sha1-96", "hmac-md5",
-=======
-	"hmac-sha2-256-etm@openssh.com", "hmac-sha2-256", "hmac-sha1", "hmac-sha1-96",
->>>>>>> e7ba8268
+	"hmac-sha2-512", "hmac-sha2-256-etm@openssh.com", "hmac-sha2-256", "hmac-sha1", "hmac-sha1-96", "hmac-md5",
 }
 
 var supportedCompressions = []string{compressionNone}
@@ -122,7 +118,7 @@
 	// 2^(BLOCKSIZE/4) blocks. For all AES flavors BLOCKSIZE is
 	// 128.
 	switch a.Cipher {
-	case "aes128-ctr", "aes192-ctr", "aes256-ctr", gcmCipherID, aes128cbcID:
+	case "aes128-ctr", "aes192-ctr", "aes256-ctr", gcmCipherID, "aes128-cbc":
 		return 16 * (1 << 32)
 
 	}
