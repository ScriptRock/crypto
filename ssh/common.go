--- conflicted
+++ resolved
@@ -61,11 +61,7 @@
 // supportedMACs specifies a default set of MAC algorithms in preference order.
 // This is based on RFC 4253, section 6.4
 var supportedMACs = []string{
-<<<<<<< HEAD
-	"hmac-sha1", "hmac-sha1-96", "hmac-md5",
-=======
-	"hmac-sha2-256", "hmac-sha1", "hmac-sha1-96",
->>>>>>> c8b9e638
+	"hmac-sha2-512", "hmac-sha2-256", "hmac-sha1", "hmac-sha1-96", "hmac-md5",
 }
 
 var supportedCompressions = []string{compressionNone}
