--- conflicted
+++ resolved
@@ -9,13 +9,8 @@
 	"net"
 	"os"
 
-<<<<<<< HEAD
         "github.com/ScriptRock/crypto/ssh"
         "github.com/ScriptRock/crypto/ssh/agent"
-=======
-	"golang.org/x/crypto/ssh"
-	"golang.org/x/crypto/ssh/agent"
->>>>>>> e7ba8268
 )
 
 func ExampleClientAgent() {
