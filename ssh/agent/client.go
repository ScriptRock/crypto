--- conflicted
+++ resolved
@@ -25,12 +25,8 @@
 	"math/big"
 	"sync"
 
-<<<<<<< HEAD
+	"github.com/ScriptRock/crypto/ed25519"
 	"github.com/ScriptRock/crypto/ssh"
-=======
-	"golang.org/x/crypto/ed25519"
-	"golang.org/x/crypto/ssh"
->>>>>>> 05d11b2c
 )
 
 // Agent represents the capabilities of an ssh-agent.
