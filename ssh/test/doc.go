--- conflicted
+++ resolved
@@ -3,10 +3,5 @@
 // license that can be found in the LICENSE file.
 
 // This package contains integration tests for the
-<<<<<<< HEAD
-// code.google.com/p/go.crypto/ssh package.
-package test // import "github.com/ScriptRock/crypto/ssh/test"
-=======
 // golang.org/x/crypto/ssh package.
-package test // import "golang.org/x/crypto/ssh/test"
->>>>>>> c8b9e638
+package test // import "golang.org/x/crypto/ssh/test"