// Copyright 2011 The Go Authors. All rights reserved.
// Use of this source code is governed by a BSD-style
// license that can be found in the LICENSE file.

package ssh

import (
	"bytes"
	"crypto"
	"crypto/rand"
	"testing"
)

func TestDefaultCiphersExist(t *testing.T) {
	for _, cipherAlgo := range supportedCiphers {
		if _, ok := cipherModes[cipherAlgo]; !ok {
			t.Errorf("supported cipher %q is unknown", cipherAlgo)
		}
	}
	for _, cipherAlgo := range preferredCiphers {
		if _, ok := cipherModes[cipherAlgo]; !ok {
			t.Errorf("preferred cipher %q is unknown", cipherAlgo)
		}
	}
}

<<<<<<< HEAD
type kexAlgBundle struct {
	kr   *kexResult
	algs directionAlgorithms
}

func TestPacketCiphers(t *testing.T) {
	for cipher := range cipherModes {
		for mac := range macModes {
			kr := &kexResult{Hash: crypto.SHA1}
			algs := directionAlgorithms{
				Cipher:      cipher,
				MAC:         mac,
				Compression: "none",
			}
			client, err := newPacketCipher(encrypt, clientKeys, algs, kr)
			if err != nil {
				t.Errorf("newPacketCipher(client, %q, %q): %v", cipher, mac, err)
				continue
			}
			server, err := newPacketCipher(decrypt, clientKeys, algs, kr)
			if err != nil {
				t.Errorf("newPacketCipher(client, %q, %q): %v", cipher, mac, err)
				continue
			}

			want := "bla bla"
			input := []byte(want)
			buf := &bytes.Buffer{}
			if err := client.writePacket(0, buf, rand.Reader, input); err != nil {
				t.Errorf("writePacket(%q, %q): %v", cipher, mac, err)
				continue
			}

			packet, err := server.readPacket(0, buf)
			if err != nil {
				t.Errorf("readPacket(%q, %q): %v", cipher, mac, err)
				continue
			}

			if string(packet) != want {
				t.Errorf("roundtrip(%q, %q): got %q, want %q", cipher, mac, packet, want)
			}
		}
	}
}

=======
func TestPacketCiphers(t *testing.T) {
	defaultMac := "hmac-sha2-256"
	defaultCipher := "aes128-ctr"
	for cipher := range cipherModes {
		t.Run("cipher="+cipher,
			func(t *testing.T) { testPacketCipher(t, cipher, defaultMac) })
	}
	for mac := range macModes {
		t.Run("mac="+mac,
			func(t *testing.T) { testPacketCipher(t, defaultCipher, mac) })
	}
}

func testPacketCipher(t *testing.T, cipher, mac string) {
	kr := &kexResult{Hash: crypto.SHA1}
	algs := directionAlgorithms{
		Cipher:      cipher,
		MAC:         mac,
		Compression: "none",
	}
	client, err := newPacketCipher(clientKeys, algs, kr)
	if err != nil {
		t.Fatalf("newPacketCipher(client, %q, %q): %v", cipher, mac, err)
	}
	server, err := newPacketCipher(clientKeys, algs, kr)
	if err != nil {
		t.Fatalf("newPacketCipher(client, %q, %q): %v", cipher, mac, err)
	}

	want := "bla bla"
	input := []byte(want)
	buf := &bytes.Buffer{}
	if err := client.writePacket(0, buf, rand.Reader, input); err != nil {
		t.Fatalf("writePacket(%q, %q): %v", cipher, mac, err)
	}

	packet, err := server.readPacket(0, buf)
	if err != nil {
		t.Fatalf("readPacket(%q, %q): %v", cipher, mac, err)
	}

	if string(packet) != want {
		t.Errorf("roundtrip(%q, %q): got %q, want %q", cipher, mac, packet, want)
	}
}

>>>>>>> 1875d0a7
func TestCBCOracleCounterMeasure(t *testing.T) {
	kr := &kexResult{Hash: crypto.SHA1}
	algs := directionAlgorithms{
		Cipher:      "aes128-cbc",
		MAC:         "hmac-sha1",
		Compression: "none",
	}
	client, err := newPacketCipher(encrypt, clientKeys, algs, kr)
	if err != nil {
		t.Fatalf("newPacketCipher(client): %v", err)
	}

	want := "bla bla"
	input := []byte(want)
	buf := &bytes.Buffer{}
	if err := client.writePacket(0, buf, rand.Reader, input); err != nil {
		t.Errorf("writePacket: %v", err)
	}

	packetSize := buf.Len()
	buf.Write(make([]byte, 2*maxPacket))

	// We corrupt each byte, but this usually will only test the
	// 'packet too large' or 'MAC failure' cases.
	lastRead := -1
	for i := 0; i < packetSize; i++ {
		server, err := newPacketCipher(decrypt, clientKeys, algs, kr)
		if err != nil {
			t.Fatalf("newPacketCipher(client): %v", err)
		}

		fresh := &bytes.Buffer{}
		fresh.Write(buf.Bytes())
		fresh.Bytes()[i] ^= 0x01

		before := fresh.Len()
		_, err = server.readPacket(0, fresh)
		if err == nil {
			t.Errorf("corrupt byte %d: readPacket succeeded ", i)
			continue
		}
		if _, ok := err.(cbcError); !ok {
			t.Errorf("corrupt byte %d: got %v (%T), want cbcError", i, err, err)
			continue
		}

		after := fresh.Len()
		bytesRead := before - after
		if bytesRead < maxPacket {
			t.Errorf("corrupt byte %d: read %d bytes, want more than %d", i, bytesRead, maxPacket)
			continue
		}

		if i > 0 && bytesRead != lastRead {
			t.Errorf("corrupt byte %d: read %d bytes, want %d bytes read", i, bytesRead, lastRead)
		}
		lastRead = bytesRead
	}
}<|MERGE_RESOLUTION|>--- conflicted
+++ resolved
@@ -24,54 +24,6 @@
 	}
 }
 
-<<<<<<< HEAD
-type kexAlgBundle struct {
-	kr   *kexResult
-	algs directionAlgorithms
-}
-
-func TestPacketCiphers(t *testing.T) {
-	for cipher := range cipherModes {
-		for mac := range macModes {
-			kr := &kexResult{Hash: crypto.SHA1}
-			algs := directionAlgorithms{
-				Cipher:      cipher,
-				MAC:         mac,
-				Compression: "none",
-			}
-			client, err := newPacketCipher(encrypt, clientKeys, algs, kr)
-			if err != nil {
-				t.Errorf("newPacketCipher(client, %q, %q): %v", cipher, mac, err)
-				continue
-			}
-			server, err := newPacketCipher(decrypt, clientKeys, algs, kr)
-			if err != nil {
-				t.Errorf("newPacketCipher(client, %q, %q): %v", cipher, mac, err)
-				continue
-			}
-
-			want := "bla bla"
-			input := []byte(want)
-			buf := &bytes.Buffer{}
-			if err := client.writePacket(0, buf, rand.Reader, input); err != nil {
-				t.Errorf("writePacket(%q, %q): %v", cipher, mac, err)
-				continue
-			}
-
-			packet, err := server.readPacket(0, buf)
-			if err != nil {
-				t.Errorf("readPacket(%q, %q): %v", cipher, mac, err)
-				continue
-			}
-
-			if string(packet) != want {
-				t.Errorf("roundtrip(%q, %q): got %q, want %q", cipher, mac, packet, want)
-			}
-		}
-	}
-}
-
-=======
 func TestPacketCiphers(t *testing.T) {
 	defaultMac := "hmac-sha2-256"
 	defaultCipher := "aes128-ctr"
@@ -82,6 +34,12 @@
 	for mac := range macModes {
 		t.Run("mac="+mac,
 			func(t *testing.T) { testPacketCipher(t, defaultCipher, mac) })
+	}
+	for cipher := range cipherModes {
+		for mac := range macModes {
+			t.Run("cipher="+cipher+",mac="+mac,
+				func(t *testing.T) { testPacketCipher(t, cipher, mac) })
+		}
 	}
 }
 
@@ -118,15 +76,14 @@
 	}
 }
 
->>>>>>> 1875d0a7
 func TestCBCOracleCounterMeasure(t *testing.T) {
 	kr := &kexResult{Hash: crypto.SHA1}
 	algs := directionAlgorithms{
-		Cipher:      "aes128-cbc",
+		Cipher:      aes128cbcID,
 		MAC:         "hmac-sha1",
 		Compression: "none",
 	}
-	client, err := newPacketCipher(encrypt, clientKeys, algs, kr)
+	client, err := newPacketCipher(clientKeys, algs, kr)
 	if err != nil {
 		t.Fatalf("newPacketCipher(client): %v", err)
 	}
@@ -145,7 +102,7 @@
 	// 'packet too large' or 'MAC failure' cases.
 	lastRead := -1
 	for i := 0; i < packetSize; i++ {
-		server, err := newPacketCipher(decrypt, clientKeys, algs, kr)
+		server, err := newPacketCipher(clientKeys, algs, kr)
 		if err != nil {
 			t.Fatalf("newPacketCipher(client): %v", err)
 		}
