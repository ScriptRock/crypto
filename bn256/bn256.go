// Copyright 2012 The Go Authors. All rights reserved.
// Use of this source code is governed by a BSD-style
// license that can be found in the LICENSE file.

// Package bn256 implements a particular bilinear group.
//
// Bilinear groups are the basis of many of the new cryptographic protocols
// that have been proposed over the past decade. They consist of a triplet of
// groups (G₁, G₂ and GT) such that there exists a function e(g₁ˣ,g₂ʸ)=gTˣʸ
// (where gₓ is a generator of the respective group). That function is called
// a pairing function.
//
// This package specifically implements the Optimal Ate pairing over a 256-bit
// Barreto-Naehrig curve as described in
// http://cryptojedi.org/papers/dclxvi-20100714.pdf. Its output is compatible
// with the implementation described in that paper.
<<<<<<< HEAD
package bn256 // import "github.com/ScriptRock/crypto/bn256"
=======
//
// (This package previously claimed to operate at a 128-bit security level.
// However, recent improvements in attacks mean that is no longer true. See
// https://moderncrypto.org/mail-archive/curves/2016/000740.html.)
package bn256 // import "golang.org/x/crypto/bn256"
>>>>>>> 1875d0a7

import (
	"crypto/rand"
	"io"
	"math/big"
)

// BUG(agl): this implementation is not constant time.
// TODO(agl): keep GF(p²) elements in Mongomery form.

// G1 is an abstract cyclic group. The zero value is suitable for use as the
// output of an operation, but cannot be used as an input.
type G1 struct {
	p *curvePoint
}

// RandomG1 returns x and g₁ˣ where x is a random, non-zero number read from r.
func RandomG1(r io.Reader) (*big.Int, *G1, error) {
	var k *big.Int
	var err error

	for {
		k, err = rand.Int(r, Order)
		if err != nil {
			return nil, nil, err
		}
		if k.Sign() > 0 {
			break
		}
	}

	return k, new(G1).ScalarBaseMult(k), nil
}

func (e *G1) String() string {
	return "bn256.G1" + e.p.String()
}

// ScalarBaseMult sets e to g*k where g is the generator of the group and
// then returns e.
func (e *G1) ScalarBaseMult(k *big.Int) *G1 {
	if e.p == nil {
		e.p = newCurvePoint(nil)
	}
	e.p.Mul(curveGen, k, new(bnPool))
	return e
}

// ScalarMult sets e to a*k and then returns e.
func (e *G1) ScalarMult(a *G1, k *big.Int) *G1 {
	if e.p == nil {
		e.p = newCurvePoint(nil)
	}
	e.p.Mul(a.p, k, new(bnPool))
	return e
}

// Add sets e to a+b and then returns e.
// BUG(agl): this function is not complete: a==b fails.
func (e *G1) Add(a, b *G1) *G1 {
	if e.p == nil {
		e.p = newCurvePoint(nil)
	}
	e.p.Add(a.p, b.p, new(bnPool))
	return e
}

// Neg sets e to -a and then returns e.
func (e *G1) Neg(a *G1) *G1 {
	if e.p == nil {
		e.p = newCurvePoint(nil)
	}
	e.p.Negative(a.p)
	return e
}

// Marshal converts n to a byte slice.
func (e *G1) Marshal() []byte {
	e.p.MakeAffine(nil)

	xBytes := new(big.Int).Mod(e.p.x, p).Bytes()
	yBytes := new(big.Int).Mod(e.p.y, p).Bytes()

	// Each value is a 256-bit number.
	const numBytes = 256 / 8

	ret := make([]byte, numBytes*2)
	copy(ret[1*numBytes-len(xBytes):], xBytes)
	copy(ret[2*numBytes-len(yBytes):], yBytes)

	return ret
}

// Unmarshal sets e to the result of converting the output of Marshal back into
// a group element and then returns e.
func (e *G1) Unmarshal(m []byte) (*G1, bool) {
	// Each value is a 256-bit number.
	const numBytes = 256 / 8

	if len(m) != 2*numBytes {
		return nil, false
	}

	if e.p == nil {
		e.p = newCurvePoint(nil)
	}

	e.p.x.SetBytes(m[0*numBytes : 1*numBytes])
	e.p.y.SetBytes(m[1*numBytes : 2*numBytes])

	if e.p.x.Sign() == 0 && e.p.y.Sign() == 0 {
		// This is the point at infinity.
		e.p.y.SetInt64(1)
		e.p.z.SetInt64(0)
		e.p.t.SetInt64(0)
	} else {
		e.p.z.SetInt64(1)
		e.p.t.SetInt64(1)

		if !e.p.IsOnCurve() {
			return nil, false
		}
	}

	return e, true
}

// G2 is an abstract cyclic group. The zero value is suitable for use as the
// output of an operation, but cannot be used as an input.
type G2 struct {
	p *twistPoint
}

// RandomG1 returns x and g₂ˣ where x is a random, non-zero number read from r.
func RandomG2(r io.Reader) (*big.Int, *G2, error) {
	var k *big.Int
	var err error

	for {
		k, err = rand.Int(r, Order)
		if err != nil {
			return nil, nil, err
		}
		if k.Sign() > 0 {
			break
		}
	}

	return k, new(G2).ScalarBaseMult(k), nil
}

func (e *G2) String() string {
	return "bn256.G2" + e.p.String()
}

// ScalarBaseMult sets e to g*k where g is the generator of the group and
// then returns out.
func (e *G2) ScalarBaseMult(k *big.Int) *G2 {
	if e.p == nil {
		e.p = newTwistPoint(nil)
	}
	e.p.Mul(twistGen, k, new(bnPool))
	return e
}

// ScalarMult sets e to a*k and then returns e.
func (e *G2) ScalarMult(a *G2, k *big.Int) *G2 {
	if e.p == nil {
		e.p = newTwistPoint(nil)
	}
	e.p.Mul(a.p, k, new(bnPool))
	return e
}

// Add sets e to a+b and then returns e.
// BUG(agl): this function is not complete: a==b fails.
func (e *G2) Add(a, b *G2) *G2 {
	if e.p == nil {
		e.p = newTwistPoint(nil)
	}
	e.p.Add(a.p, b.p, new(bnPool))
	return e
}

// Marshal converts n into a byte slice.
func (n *G2) Marshal() []byte {
	n.p.MakeAffine(nil)

	xxBytes := new(big.Int).Mod(n.p.x.x, p).Bytes()
	xyBytes := new(big.Int).Mod(n.p.x.y, p).Bytes()
	yxBytes := new(big.Int).Mod(n.p.y.x, p).Bytes()
	yyBytes := new(big.Int).Mod(n.p.y.y, p).Bytes()

	// Each value is a 256-bit number.
	const numBytes = 256 / 8

	ret := make([]byte, numBytes*4)
	copy(ret[1*numBytes-len(xxBytes):], xxBytes)
	copy(ret[2*numBytes-len(xyBytes):], xyBytes)
	copy(ret[3*numBytes-len(yxBytes):], yxBytes)
	copy(ret[4*numBytes-len(yyBytes):], yyBytes)

	return ret
}

// Unmarshal sets e to the result of converting the output of Marshal back into
// a group element and then returns e.
func (e *G2) Unmarshal(m []byte) (*G2, bool) {
	// Each value is a 256-bit number.
	const numBytes = 256 / 8

	if len(m) != 4*numBytes {
		return nil, false
	}

	if e.p == nil {
		e.p = newTwistPoint(nil)
	}

	e.p.x.x.SetBytes(m[0*numBytes : 1*numBytes])
	e.p.x.y.SetBytes(m[1*numBytes : 2*numBytes])
	e.p.y.x.SetBytes(m[2*numBytes : 3*numBytes])
	e.p.y.y.SetBytes(m[3*numBytes : 4*numBytes])

	if e.p.x.x.Sign() == 0 &&
		e.p.x.y.Sign() == 0 &&
		e.p.y.x.Sign() == 0 &&
		e.p.y.y.Sign() == 0 {
		// This is the point at infinity.
		e.p.y.SetOne()
		e.p.z.SetZero()
		e.p.t.SetZero()
	} else {
		e.p.z.SetOne()
		e.p.t.SetOne()

		if !e.p.IsOnCurve() {
			return nil, false
		}
	}

	return e, true
}

// GT is an abstract cyclic group. The zero value is suitable for use as the
// output of an operation, but cannot be used as an input.
type GT struct {
	p *gfP12
}

func (g *GT) String() string {
	return "bn256.GT" + g.p.String()
}

// ScalarMult sets e to a*k and then returns e.
func (e *GT) ScalarMult(a *GT, k *big.Int) *GT {
	if e.p == nil {
		e.p = newGFp12(nil)
	}
	e.p.Exp(a.p, k, new(bnPool))
	return e
}

// Add sets e to a+b and then returns e.
func (e *GT) Add(a, b *GT) *GT {
	if e.p == nil {
		e.p = newGFp12(nil)
	}
	e.p.Mul(a.p, b.p, new(bnPool))
	return e
}

// Neg sets e to -a and then returns e.
func (e *GT) Neg(a *GT) *GT {
	if e.p == nil {
		e.p = newGFp12(nil)
	}
	e.p.Invert(a.p, new(bnPool))
	return e
}

// Marshal converts n into a byte slice.
func (n *GT) Marshal() []byte {
	n.p.Minimal()

	xxxBytes := n.p.x.x.x.Bytes()
	xxyBytes := n.p.x.x.y.Bytes()
	xyxBytes := n.p.x.y.x.Bytes()
	xyyBytes := n.p.x.y.y.Bytes()
	xzxBytes := n.p.x.z.x.Bytes()
	xzyBytes := n.p.x.z.y.Bytes()
	yxxBytes := n.p.y.x.x.Bytes()
	yxyBytes := n.p.y.x.y.Bytes()
	yyxBytes := n.p.y.y.x.Bytes()
	yyyBytes := n.p.y.y.y.Bytes()
	yzxBytes := n.p.y.z.x.Bytes()
	yzyBytes := n.p.y.z.y.Bytes()

	// Each value is a 256-bit number.
	const numBytes = 256 / 8

	ret := make([]byte, numBytes*12)
	copy(ret[1*numBytes-len(xxxBytes):], xxxBytes)
	copy(ret[2*numBytes-len(xxyBytes):], xxyBytes)
	copy(ret[3*numBytes-len(xyxBytes):], xyxBytes)
	copy(ret[4*numBytes-len(xyyBytes):], xyyBytes)
	copy(ret[5*numBytes-len(xzxBytes):], xzxBytes)
	copy(ret[6*numBytes-len(xzyBytes):], xzyBytes)
	copy(ret[7*numBytes-len(yxxBytes):], yxxBytes)
	copy(ret[8*numBytes-len(yxyBytes):], yxyBytes)
	copy(ret[9*numBytes-len(yyxBytes):], yyxBytes)
	copy(ret[10*numBytes-len(yyyBytes):], yyyBytes)
	copy(ret[11*numBytes-len(yzxBytes):], yzxBytes)
	copy(ret[12*numBytes-len(yzyBytes):], yzyBytes)

	return ret
}

// Unmarshal sets e to the result of converting the output of Marshal back into
// a group element and then returns e.
func (e *GT) Unmarshal(m []byte) (*GT, bool) {
	// Each value is a 256-bit number.
	const numBytes = 256 / 8

	if len(m) != 12*numBytes {
		return nil, false
	}

	if e.p == nil {
		e.p = newGFp12(nil)
	}

	e.p.x.x.x.SetBytes(m[0*numBytes : 1*numBytes])
	e.p.x.x.y.SetBytes(m[1*numBytes : 2*numBytes])
	e.p.x.y.x.SetBytes(m[2*numBytes : 3*numBytes])
	e.p.x.y.y.SetBytes(m[3*numBytes : 4*numBytes])
	e.p.x.z.x.SetBytes(m[4*numBytes : 5*numBytes])
	e.p.x.z.y.SetBytes(m[5*numBytes : 6*numBytes])
	e.p.y.x.x.SetBytes(m[6*numBytes : 7*numBytes])
	e.p.y.x.y.SetBytes(m[7*numBytes : 8*numBytes])
	e.p.y.y.x.SetBytes(m[8*numBytes : 9*numBytes])
	e.p.y.y.y.SetBytes(m[9*numBytes : 10*numBytes])
	e.p.y.z.x.SetBytes(m[10*numBytes : 11*numBytes])
	e.p.y.z.y.SetBytes(m[11*numBytes : 12*numBytes])

	return e, true
}

// Pair calculates an Optimal Ate pairing.
func Pair(g1 *G1, g2 *G2) *GT {
	return &GT{optimalAte(g2.p, g1.p, new(bnPool))}
}

// bnPool implements a tiny cache of *big.Int objects that's used to reduce the
// number of allocations made during processing.
type bnPool struct {
	bns   []*big.Int
	count int
}

func (pool *bnPool) Get() *big.Int {
	if pool == nil {
		return new(big.Int)
	}

	pool.count++
	l := len(pool.bns)
	if l == 0 {
		return new(big.Int)
	}

	bn := pool.bns[l-1]
	pool.bns = pool.bns[:l-1]
	return bn
}

func (pool *bnPool) Put(bn *big.Int) {
	if pool == nil {
		return
	}
	pool.bns = append(pool.bns, bn)
	pool.count--
}

func (pool *bnPool) Count() int {
	return pool.count
}<|MERGE_RESOLUTION|>--- conflicted
+++ resolved
@@ -14,15 +14,11 @@
 // Barreto-Naehrig curve as described in
 // http://cryptojedi.org/papers/dclxvi-20100714.pdf. Its output is compatible
 // with the implementation described in that paper.
-<<<<<<< HEAD
-package bn256 // import "github.com/ScriptRock/crypto/bn256"
-=======
 //
 // (This package previously claimed to operate at a 128-bit security level.
 // However, recent improvements in attacks mean that is no longer true. See
 // https://moderncrypto.org/mail-archive/curves/2016/000740.html.)
-package bn256 // import "golang.org/x/crypto/bn256"
->>>>>>> 1875d0a7
+package bn256 // import "github.com/ScriptRock/crypto/bn256"
 
 import (
 	"crypto/rand"
