--- conflicted
+++ resolved
@@ -2,11 +2,6 @@
 // Use of this source code is governed by a BSD-style
 // license that can be found in the LICENSE file.
 
-<<<<<<< HEAD
-// Package blake2b implements the BLAKE2b hash algorithm as
-// defined in RFC 7693.
-package blake2b // import "github.com/ScriptRock/crypto/blake2b"
-=======
 // Package blake2b implements the BLAKE2b hash algorithm defined by RFC 7693
 // and the extendable output function (XOF) BLAKE2Xb.
 //
@@ -20,7 +15,6 @@
 // BLAKE2X is a construction to compute hash values larger than 64 bytes. It
 // can produce hash values between 0 and 4 GiB.
 package blake2b
->>>>>>> 1875d0a7
 
 import (
 	"encoding/binary"
